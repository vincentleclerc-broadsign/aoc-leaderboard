import os
import pytz
import time
from dataclasses import dataclass, field
from datetime import datetime
import json
from typing import List, Self, Optional
import requests
from flask import Flask, render_template, send_from_directory, request, abort

app = Flask(__name__, template_folder="templates", static_folder="static")
<<<<<<< HEAD
BOARDS = {2022: 1505617}
SESSION_COOKIE = {"session": os.getenv("SESSION_COOKIE")}
=======
BOARDS = {2020: 642101, 2021: 642101, 2022: 1505617}
>>>>>>> 1d694714
CACHE_FOLDER = "cache"
TIMEZONE = pytz.timezone("EST")
CURRENT_TIME = datetime.now(tz=TIMEZONE)


@dataclass(order=True)
class Result:
    day: int
    silver_ts: Optional[int] = None
    gold_ts: Optional[int] = None

    @property
    def delta(self) -> int:
        if self.gold_ts:
            return self.gold_ts - self.silver_ts

    @property
    def str_time(self) -> str:
        if not self.gold_ts:
            return ""
        delta = self.gold_ts - self.silver_ts
        days, hours, minutes, seconds, _ = split_timestamp(delta)
        return f"{days}:{hours:02}:{minutes:02}:{seconds:02}"


@dataclass(order=False)
class Member:
    id: int
<<<<<<< HEAD
    name: str
=======
    stars: int
>>>>>>> 1d694714
    results: List[Result] = field(default_factory=list)
    position: int = 0
    name: str = None

    @property
    def stars(self) -> int:
        stars = 0
        for result in self.results:
            stars += 1 if result.silver_ts else 0
            stars += 1 if result.gold_ts else 0
        return stars

    def __eq__(self, other: Self) -> bool:
        has_same_number_of_stars = self.stars == other.stars
        has_same_number_of_gold_stars = self.gold_stars == other.gold_stars
        has_same_sum_of_gold_stars = self.sum_gold_stars == other.sum_gold_stars
        if has_same_number_of_stars and has_same_number_of_gold_stars and has_same_sum_of_gold_stars:
            return self.total_time == other.total_time
        return False

    def __lt__(self, other: Self) -> bool:
        if self.stars == other.stars:
            if self.gold_stars == other.gold_stars:
                if self.sum_gold_stars == other.sum_gold_stars:
                    return self.total_time > other.total_time
                return self.sum_gold_stars < other.sum_gold_stars
            return self.gold_stars < other.gold_stars
        return self.stars < other.stars

    @property
    def total_time(self) -> int:
        return sum([result.delta for result in self.results if result.gold_ts])

<<<<<<< HEAD
    @property
    def participating_days(self) -> int:
        return sum([1 for result in self.results if result.silver_ts])
=======
    def get_number_of_participating_days(self) -> int:
        return len([1 for result in self.results if result.gold_ts])
>>>>>>> 1d694714

    @property
    def average_time(self) -> float:
        if self.stars:
            return self.total_time / self.participating_days
        return 0.0

    @property
    def gold_stars(self) -> int:
        return sum([1 for result in self.results if result.gold_ts])

    @property
    def sum_gold_stars(self) -> int:
        return sum([result.day for result in self.results if result.gold_ts])

    @property
    def str_total_time(self) -> str:
        days, hours, minutes, seconds, _ = split_timestamp(self.total_time)
        return f"{days}:{hours:02}:{minutes:02}:{seconds:02}"

    @property
    def str_average_time(self) -> str:
        days, hours, minutes, seconds, milliseconds = split_timestamp(self.average_time)
        return f"{days}:{hours:02}:{minutes:02}:{seconds:02}.{milliseconds:03}"


def contest_end(year: int) -> datetime:
    return datetime(
        year=year,
        month=12,
        day=31,
        hour=23,
        minute=59,
        second=59,
        microsecond=999999,
        tzinfo=TIMEZONE,
    )


def is_contest_over(year: int, current_time: Optional[datetime] = None) -> bool:
    current_time = current_time or CURRENT_TIME
    print(current_time.astimezone(tz=TIMEZONE))
    print(contest_end(year).astimezone(tz=TIMEZONE))
    return current_time > contest_end(year)


def split_timestamp(timestamp: int | float) -> tuple:
    days = int(timestamp // 86_400)
    hours = int((timestamp // 3600) % 24)
    minutes = int((timestamp // 60) % 60)
    seconds = int(timestamp % 60)
    milliseconds = int(round((timestamp - (timestamp // 1)) * 1000))
    print(f"{timestamp=} {timestamp // 1=} {timestamp - timestamp // 1}")
    return days, hours, minutes, seconds, milliseconds


def determine_positions(members: List[Member]) -> None:
    for i, member in enumerate(members):
        if i == 0:
            member.position = 1
            continue
        if member == members[i - 1]:
            member.position = members[i - 1].position
        else:
            member.position = i + 1


def populate_members(data: dict, year: int) -> List[Member]:
    members = []
    for member in data["members"].values():

        if not member["stars"]:
            continue
        results = [Result(day=i, silver_ts=None, gold_ts=None) for i in range(1, 26)]
        for day, result in member["completion_day_level"].items():
            for star in [("silver", "1"), ("gold", "2")]:
                if star[1] not in result:
                    continue
                timestamp = result[star[1]].get("get_star_ts", None)
                if timestamp and timestamp <= contest_end(year).timestamp():
                    setattr(results[int(day) - 1], f"{star[0]}_ts", timestamp)

<<<<<<< HEAD
        members.append(Member(id=member["id"], name=member["name"], results=sorted(results)))
=======
            results[int(day) - 1].silver_ts = result["1"].get("get_star_ts", None) if "1" in result else None
            results[int(day) - 1].gold_ts = result["2"].get("get_star_ts", None) if "2" in result else None

        members.append(Member(
            id=member["id"],
            name=member["name"] or f"User #{member['id']}",
            stars=member["stars"],
            results=sorted(results)
        ))
>>>>>>> 1d694714

    members.sort(reverse=True)

    if members:
        determine_positions(members)

    return members


def use_cached_json(
    year: int,
    cache_folder: str = CACHE_FOLDER,
    timestamp: int = None,
    forced: bool = False,
) -> Optional[dict]:
    timestamp = time.time() if timestamp is None else timestamp
    if not os.path.exists(f"{cache_folder}/{year}.json"):
        return
    try:
        with open(f"{cache_folder}/{year}.json", "r") as f:
            data = json.loads(f.read())
            if forced or timestamp - data["timestamp"] < 900:
                return data
    except json.JSONDecodeError:
        pass
    return


def get_session_cookie() -> dict:
    with open("etc/config.json") as f:
        config_file = f.read()
        config = json.loads(config_file)
        return config["session_cookie"]


def fetch_json(year: int) -> dict:
    cached_data = use_cached_json(year)
    if cached_data:
        return cached_data

<<<<<<< HEAD
    try:
        url = f"https://adventofcode.com/{year}/leaderboard/private/view/{BOARDS[year]}.json"
        response = requests.get(url=url, cookies=SESSION_COOKIE)
        response.raise_for_status()

        if response.headers["Content-Type"] != "application/json":
            raise Exception("Unable to fetch standings from advent-of-code")
=======
    session_cookie = get_session_cookie()

    logging.info("Retrieving data for adventofcode.com")
    url = f"https://adventofcode.com/{year}/leaderboard/private/view/{BOARDS[year]}.json"
    response = requests.get(url=url, cookies=session_cookie)
    response.raise_for_status()
>>>>>>> 1d694714

        data = response.json()
        data["timestamp"] = time.time()

        with open(f"{CACHE_FOLDER}/{year}.json", "w") as f:
            json.dump(data, f, indent=4, sort_keys=True)

        return data

    except Exception:
        return use_cached_json(year, forced=True)


@app.route("/")
def current_leaderboard() -> str:
    return leaderboard(sorted(list(BOARDS.keys()))[-1])


@app.route("/<int:year>")
def leaderboard(year: int) -> str:
    if year not in BOARDS:
        abort(404)
    data = fetch_json(year)
    members = populate_members(data, year)
    return render_template(
        "index.html",
        members=members,
        days=[f"{i:02}" for i in range(1, 26)],
        current_year=year,
        current_day=CURRENT_TIME.day if not is_contest_over(year) else 25,
        timestamp=datetime.fromtimestamp(data["timestamp"], tz=TIMEZONE).strftime("%Y-%m-%d %H:%M:%S"),
    )


@app.route("/rules")
def rules() -> str:
    return render_template("rules.html")


@app.route("/robots.txt")
def robots():
    return send_from_directory(app.static_folder, request.path[1:])<|MERGE_RESOLUTION|>--- conflicted
+++ resolved
@@ -9,12 +9,8 @@
 from flask import Flask, render_template, send_from_directory, request, abort
 
 app = Flask(__name__, template_folder="templates", static_folder="static")
-<<<<<<< HEAD
 BOARDS = {2022: 1505617}
 SESSION_COOKIE = {"session": os.getenv("SESSION_COOKIE")}
-=======
-BOARDS = {2020: 642101, 2021: 642101, 2022: 1505617}
->>>>>>> 1d694714
 CACHE_FOLDER = "cache"
 TIMEZONE = pytz.timezone("EST")
 CURRENT_TIME = datetime.now(tz=TIMEZONE)
@@ -43,11 +39,6 @@
 @dataclass(order=False)
 class Member:
     id: int
-<<<<<<< HEAD
-    name: str
-=======
-    stars: int
->>>>>>> 1d694714
     results: List[Result] = field(default_factory=list)
     position: int = 0
     name: str = None
@@ -81,14 +72,9 @@
     def total_time(self) -> int:
         return sum([result.delta for result in self.results if result.gold_ts])
 
-<<<<<<< HEAD
     @property
     def participating_days(self) -> int:
         return sum([1 for result in self.results if result.silver_ts])
-=======
-    def get_number_of_participating_days(self) -> int:
-        return len([1 for result in self.results if result.gold_ts])
->>>>>>> 1d694714
 
     @property
     def average_time(self) -> float:
@@ -171,19 +157,7 @@
                 if timestamp and timestamp <= contest_end(year).timestamp():
                     setattr(results[int(day) - 1], f"{star[0]}_ts", timestamp)
 
-<<<<<<< HEAD
         members.append(Member(id=member["id"], name=member["name"], results=sorted(results)))
-=======
-            results[int(day) - 1].silver_ts = result["1"].get("get_star_ts", None) if "1" in result else None
-            results[int(day) - 1].gold_ts = result["2"].get("get_star_ts", None) if "2" in result else None
-
-        members.append(Member(
-            id=member["id"],
-            name=member["name"] or f"User #{member['id']}",
-            stars=member["stars"],
-            results=sorted(results)
-        ))
->>>>>>> 1d694714
 
     members.sort(reverse=True)
 
@@ -224,7 +198,6 @@
     if cached_data:
         return cached_data
 
-<<<<<<< HEAD
     try:
         url = f"https://adventofcode.com/{year}/leaderboard/private/view/{BOARDS[year]}.json"
         response = requests.get(url=url, cookies=SESSION_COOKIE)
@@ -232,14 +205,6 @@
 
         if response.headers["Content-Type"] != "application/json":
             raise Exception("Unable to fetch standings from advent-of-code")
-=======
-    session_cookie = get_session_cookie()
-
-    logging.info("Retrieving data for adventofcode.com")
-    url = f"https://adventofcode.com/{year}/leaderboard/private/view/{BOARDS[year]}.json"
-    response = requests.get(url=url, cookies=session_cookie)
-    response.raise_for_status()
->>>>>>> 1d694714
 
         data = response.json()
         data["timestamp"] = time.time()
